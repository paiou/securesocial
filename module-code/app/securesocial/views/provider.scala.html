--- conflicted
+++ resolved
@@ -49,13 +49,7 @@
                         <div class="clearfix">
                             <a href="@securesocial.core.providers.utils.RoutesHelper.startResetPassword()"><p>@Messages("securesocial.login.forgotPassword") </a></p>
                         </div>
-<<<<<<< HEAD
                         @if(Play.current.configuration.getBoolean("securesocial.registrationEnabled").getOrElse(true) ){
-                             <div class="clearfix">
-                                 <p>@Messages("securesocial.login.signUp") <a href="@securesocial.core.providers.utils.RoutesHelper.startSignUp()">@Messages("securesocial.login.here")</a></p>
-                              </div>
-                            }
-=======
                             <div class="clearfix">
                                 <p>@Messages("securesocial.login.signUp") <a href="@if( UsernamePasswordProvider.registrationFormType == "full" ) {
                                     @securesocial.core.providers.utils.RoutesHelper.fullSignUp()
@@ -63,7 +57,7 @@
                                     @securesocial.core.providers.utils.RoutesHelper.startSignUp()
                                 }">@Messages("securesocial.login.here")</a></p>
                             </div>
->>>>>>> cfd0082c
+                        }
                     </fieldset>
                 </form>
             }
